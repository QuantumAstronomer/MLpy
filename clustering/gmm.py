import copy as cp
import numpy as np

from numpy import typing as npt
from scipy.special import logsumexp
from scipy.stats import multivariate_normal
from typing import Literal

from .kmeans import KMeans
from ..metrics import euclidean


class GMM():

    '''
    Class to perform clustering based on the idea of a Gaussian Mixutre Model of the data. It thus
    separates data based on Gaussian distributions that are fitted to the data. This does require
    the user to specify the number of clusters that are expected in the data.

    The current implementation employs the Expectation-Maximization algorithm and uses logarithmic
    probabilities for enhanced numerical stability, i.e. in some circumstances the non-logarithmic
    probabilities will be so small and therefore rounded to zero due to machine precision in 
    the floating point numbers.

    Parameters:
    ===============================================================================================

        cluster_count (int, no default): Number of clusters to form, i.e. the number of centroids
        to generate around which the data is clustered.

        max_iteration (int, default = 20): Maximum number of iteration of the k-means algorithm in
        a single run.

        tolerance (float, default = 1e-4): Relative tolerance regarding the L2-norm of the
        difference in cluster centers of two iterations. It is used to declare convergence and
        early halting of the clustering when cluster centroids are no longer moving significantly.
        This speeds up the clustering method, reducing computation time significantly.

        covariance_regularization (float, default = 1e-6): Non-negative 'safety' parameter added
        to the diagonal elements of the covariance matrices to ensure that the covariance matrices
        are positive semi-definite at all times.

        covariance_type ({'full', 'tied', 'diagonal', 'spherical'}, default = 'full'):
        Type of covariances to use for the components, i.e. whether they are fully free or 
        restricted in some way.

        initializtion_method ({'k-means++', 'k-means', 'random', 'random-data'}, 
                              default = 'k-means++'): 
        Method used for generating the initial means and covariances through responsibilites:
            - k-means++: Generate the responsibilities based on data points selected using the
              k-means++ algorithm. In total a number of points equal to the number of clusters
              will be selected for initialization.
            - k-means: Runs the k-means algorithm first to determine means using the centroids
              and the covariances as the within cluster covariances, i.e. responsibilities are set
              according to the resulting label of each data point.
            - random: Randomly initializes responsiblities.
            - random-data: Randomly select a number of data points equal to the cluster count as
              initial means through the responsibilities.

    '''


    def __init__(self, cluster_count: int, 
                 max_iteration: int = 30, 
                 tolerance: float = 1e-4,
                 covariance_regularization: float = 1e-6,
                 covariance_type: Literal['full', 'tied', 'diagonal', 'spherical'] = 'full',
                 initialization_method: Literal['k-means++', 'k-means', 'random', 'random-data'] = 'k-means++') -> None:
        
        self.cluster_count: int               = cluster_count
        self.max_iteration: int               = max_iteration
        self.tolerance: float                 = tolerance
        self.covariance_regularization: float = covariance_regularization

        if covariance_type not in ['full', 'tied', 'diagonal', 'spherical']:
            raise ValueError(f'Provided covariance type ({covariance_type}) is not supported...')
        
        self.covariance_type: str = covariance_type

        if initialization_method not in ['k-means++', 'k-means', 'random', 'random-data']:
            raise ValueError(f'Provided initialization method ({initialization_method}) not supported.')
        
        self.initialization_method: str = initialization_method


    def _kmeanspp(self, data: npt.NDArray[np.float_]) -> npt.NDArray[np.int_]:
        '''
        Use the k-means++ method to initialize the responsibilities used for determining the
        initial means and covariance matrices. This implementation is slightly different from the
        one provided in the k-means module as it returns the indices of the datapoints chosen to be
        the initial means.
        '''

        ## Pick the first mean/datapoint for the responsibilities completely at random.
        index = np.random.choice(a = data.shape[0], size = 1)
        means = data[index]

        for k in range(1, self.cluster_count):

            ## Compute distance (squared) to the nearest already picked centroid for each datapoint
            ## No need to mask datapoints that are centroids as their probability will be set to
            ## zero as their minimum distance is zero.
            distances = np.nanmin(euclidean(data, means), axis = 1)**2

            ## Turn the distances in to proper probabilities by making them sum to one.
            probabilities = distances / np.nansum(distances)

            ## And pick the new index/data point at random.
            next_index = np.random.choice(data.shape[0], size = 1, p = probabilities)
            next_mean = data[next_index]
            index = np.vstack([index, next_index])
            means = np.vstack([means, next_mean])

        return index
    

    def initialize(self, data: npt.NDArray[np.float_]) -> None:
        '''
        Initialize the weights, means, and covariances for the GMM model to have a starting point.
        This is done using the responsibilities which are in turn used to initialize the parameters
        of the constituent Gaussian distributions.
        '''

        self.shape = data.shape
        self.sample_count, self.feature_count = self.shape

        if self.sample_count < self.cluster_count:
            raise ValueError(f'Number of clusters to form ({self.cluster_count}) exceeds number of data samples({self.sample_count})...'
                             f'Reduce the number of clusters or provide additional datapoints.')
        
        responsiblities = self._initialize_responsibilities(data = data)

        self.weights, self.means, self.covariances = self._estimate_gaussian_params(data = data, responsibilities = responsiblities)
        self.weights /= np.nansum(self.weights, keepdims = True)
    

    def _initialize_responsibilities(self, data: npt.NDArray[np.float_]) -> npt.NDArray[np.float_]:
        '''
        Initialize the responsibilites from the data using the chosen initialization method, i.e.
        the one specified when initializing the Gaussian Mixture instance.

        Responsibilities are basically measures of the probability that a given datapoint belongs
        to a specific cluster.
        '''
        
        if self.initialization_method == 'random':
            ## Initialize the distribution of responsibilities completely at random.
            responsibilities = np.random.uniform(size = (self.sample_count, self.cluster_count))
            responsibilities /= np.nansum(responsibilities, axis = 1, keepdims = True)

            return responsibilities

        elif self.initialization_method == 'random-data':
            ## Choose random responsibilities using the data, i.e. pick a few random datapoints.
            responsibilities = np.zeros(shape = (self.sample_count, self.cluster_count))
            indices = np.random.choice(a = self.sample_count, size = self.cluster_count, replace = False)
            responsibilities[indices, np.arange(self.cluster_count)] = 1

            return responsibilities

        elif self.initialization_method == 'k-means++':
            ## Similar to random-data. However, now a tactic is applied for picking the datapoints
            ## less randomly to increase their spread.
            responsibilities = np.zeros(shape = (self.sample_count, self.cluster_count))
            indices = self._kmeanspp(data = data).flatten()
            responsibilities[indices, np.arange(self.cluster_count)] = 1

            return responsibilities

        elif self.initialization_method == 'k-means':
            ## Determine the initial responsibilities using a simplified k-means clustering run.
            ## While this gives the most accurate starting point, it is also computationally
            ## the most expensive option.
            responsibilities = np.zeros(shape = (self.sample_count, self.cluster_count))
            labels = KMeans(cluster_count = self.cluster_count, initialization_count = 1, algorithm = 'hartigan-wong', max_iteration = 3).fit_predict(data = data)
            responsibilities[np.arange(self.sample_count), labels] = 1

            return responsibilities
        
        else:
            raise ValueError(f'Provided initialization method ({self.initialization_method}) not supported.')

    
    def _estimate_gaussian_params(self, data: npt.NDArray[np.float_], responsibilities: npt.NDArray[np.float_])\
                                  -> tuple[npt.NDArray, npt.NDArray, npt.NDArray]:
        '''
        Given the data and the responsibilities, estimate the parameters of the Gaussian 
        distributions. Covariances can be determined in a few ways, depending on the user input
        chosen, i.e. full, tied, spherical, or diagonal.
        '''

        ## The weights are estimate and an error term is added so they are never zero, this is to
        ## prevent a division by zero error.
        weights = np.nansum(responsibilities, axis = 0) + 10 * np.finfo(np.float64).eps

        means: npt.NDArray[np.float_] = np.dot(responsibilities.T, data) / weights[:, np.newaxis]

        ## Estimate the covariance given the type of covariances to be used.

        if self.covariance_type == 'full':
            
            ## In full covariances, each component has its own covariance matrix which is
            ## completely independent from the other components.

            covariances = np.empty(shape = (self.cluster_count, self.feature_count, self.feature_count), dtype = np.float64)

            for k in range(self.cluster_count):
                differences = data - means[k]
                covariances[k] = np.dot(responsibilities[:, k] * differences.T, differences) / weights[k]
                covariances[k] += self.covariance_regularization * np.eye(self.feature_count)

            return weights, means, covariances

        if self.covariance_type == 'tied':

            ## In the tied covariances, the components all share the same covariance matrix. Which
            ## is simply equal to the covariance within the data sample.
            covariances = np.cov(data.T)
            covariances += self.covariance_regularization * np.eye(self.feature_count)

            return weights, means, covariances

        if self.covariance_type == 'diagonal':

            ## In diagonal covariances, each component has its own independent covariance matrix.
            ## However, it is restricted to be diagonal only.

            average_data_sq = np.dot(responsibilities.T, data * data) / weights[:, np.newaxis]
            average_means_sq = means**2
            average_data_means = means * np.dot(responsibilities.T, data) / weights[:, np.newaxis]
            covariances = average_data_sq - 2 * average_data_means + average_means_sq + self.covariance_regularization

            return weights, means, covariances
        
        if self.covariance_type == 'spherical':

            ## And finally for spherical, it is similar to diagonal: each component has its own
            ## independent covariance matrix. However, this time it is characterised by a scalar
            ## covariance leading to a spherical distribution in feature space.

            average_data_sq = np.dot(responsibilities.T, data * data) / weights[:, np.newaxis]
            average_means_sq = means**2
            average_data_means = means * np.dot(responsibilities.T, data) / weights[:, np.newaxis]
            covariances = np.nanmean(average_data_sq - 2 * average_data_means + average_means_sq, axis = 1) + self.covariance_regularization

            return weights, means, covariances
        
        else:
            raise ValueError(f'Provided covariance type ({self.covariance_type}) is not supported...')
        

    def _log_prob(self, data: npt.NDArray[np.float_]) -> npt.NDArray[np.float_]:
        '''
        Estimate the logarithmic probabilities, i.e. log responsibilities for the data sample given
        the current gaussian parameters. These are not normalised, however.
        '''

        likelihood = np.zeros(shape = (self.sample_count, self.cluster_count))

        for k in range(self.cluster_count):
<<<<<<< HEAD
            if self.covariance_type == 'full':
                distribution = multivariate_normal(mean = self.means[k], cov = self.covariances[k])
            elif self.covariance_type in ('diagonal', 'spherical'):
                distribution = multivariate_normal(mean = self.means[k], cov = self.covariances[k] * np.eye(self.feature_count))
=======
            if self.covariance_type in ['diagonal', 'spherical']:
                distribution = multivariate_normal(mean = self.means[k], cov = self.covariances[k] * np.eye(self.feature_count))
            if self.covariance_type == 'full':
                distribution = multivariate_normal(mean = self.means[k], cov = self.covariances[k])
>>>>>>> c4a2f667
            else:
                distribution = multivariate_normal(mean = self.means[k], cov = self.covariances)

            likelihood[:, k] = distribution.logpdf(x = data)
        return likelihood
    

    def _log_weights(self) -> npt.NDArray[np.float_]:
        '''
        This is a convenience-function to quickly obtain the logarithm of the weights.
        '''
        return np.log(self.weights)
    

    def _log_weighted_probs(self, data: npt.NDArray[np.float_]) -> npt.NDArray[np.float_]:
        '''
        Return the weighted logarithmic probabilities, i.e. the logarithmic responsibilities
        modified by the weights of each cluster. These are not normalised, however.
        '''
        return self._log_prob(data = data) + self._log_weights()
    

    def _log_prob_resp(self, data: npt.NDArray[np.float_]) -> npt.NDArray[np.float_]:
        '''
        Calculate the normalised weighted logarithmic probabilities, i.e. the log responsibilities.
<<<<<<< HEAD
        These are used during the expectation process to update the probabilities of each datapoint
        belonging to a given Gaussian component.
=======
>>>>>>> c4a2f667
        '''

        weighted_log_prob = self._log_weighted_probs(data = data)
        log_prob_norm = np.array(logsumexp(weighted_log_prob, axis = 1, keepdims = True))

        log_resp = weighted_log_prob - log_prob_norm
        return log_resp
    

    def expectation(self, data: npt.NDArray[np.float_]) -> npt.NDArray[np.float_]:
        '''
        This is the expectation step in the EM-algorithm which simply calculates the (logarithmic)
        responsibilities for all the clusters.
        '''
        return self._log_prob_resp(data = data)
    

    def maximization(self, data: npt.NDArray[np.float_], log_resp: npt.NDArray[np.float_]) -> None:
        '''
<<<<<<< HEAD
        In the maximization step the Gaussian parameters are updated, i.e. means and covariances,
        given the newly found responsibilities during the expectation step.
=======
        In the maximization step the Gaussian parameters are updated, i.e. means and covariances.
>>>>>>> c4a2f667
        '''

        self.weights, self.means, self.covariances = self._estimate_gaussian_params(data = data, responsibilities = np.exp(log_resp))
        self.weights /= np.nansum(self.weights)


    def fit(self, data: npt.NDArray[np.float_]) -> None:
        '''
        Perform the fitting procedure given the data at hand. Convergence is claimed once the
        relative changes in the recorded means and covariances no longer exceed the tolerance
        parameter.
        '''

        ## Start by initializing the weights, means, and covariances.
        self.initialize(data = data)

<<<<<<< HEAD
        print(self.covariance_type)

=======
>>>>>>> c4a2f667
        ## Then follows the main loop of the EM-algorithm.
        for i in range(self.max_iteration):

            self.convergence_iteration = i + 1

            ## Make a copy of the current means and variances in order to stop the algorithm early
            ## reducing the computational strain and not performing unneeded iterations.
            previous_means = cp.deepcopy(self.means)
            previous_covariances = cp.deepcopy(self.covariances)

            ## Perform the EM-step.
            log_resp = self.expectation(data = data)
            self.maximization(data = data, log_resp =log_resp)

            ## Stopping criterion is calculated using the L2 norm of the difference between the
            ## means and covariances of the previous step compared to the current step.
            mean_converge = np.all(np.linalg.norm((self.means - previous_means) / previous_means, axis = 1) < self.tolerance)
<<<<<<< HEAD
            covariance_converge = False

            if self.covariance_type == 'full':
                covariance_converge = np.all(np.linalg.norm((self.covariances - previous_covariances) / previous_covariances, axis = (1, 2)) < self.tolerance)

            elif self.covariance_type == 'tied':
                covariance_converge = np.linalg.norm((self.covariances - previous_covariances) / previous_covariances) < self.tolerance

            elif self.covariance_type == 'diagonal':
                covariance_converge = np.all(np.linalg.norm((self.covariances - previous_covariances) / previous_covariances, axis = (1,)) < self.tolerance)

            elif self.covariance_type == 'spherical':
                covariance_converge = np.all((self.covariances - previous_covariances) / previous_covariances) < self.tolerance
=======
            covariance_converge = np.all(np.linalg.norm((self.covariances - previous_covariances) / previous_covariances, axis = (1, 2)) < self.tolerance)
>>>>>>> c4a2f667

            if mean_converge and covariance_converge:
                break
        

    def predict(self, data: npt.NDArray[np.float_]) -> npt.NDArray[np.int_]:
        '''
        Assuming the GMM object has been fitted, return the labels given the data. This can be
        called when new data is available which is assumed to fall in the same clustering, i.e.
        the new data should not change the clustering.
        '''
        return np.argmax(self.expectation(data = data), axis = 1)
    

    def fit_predict(self, data: npt.NDArray[np.float_]) -> npt.NDArray[np.int_]:
        '''
<<<<<<< HEAD
        Perform the fitting and prediction in a single go, i.e. return the labels of the data given
        the Gaussian components that have been found.
        '''

=======
        Perform the fitting and prediction in a single go.
        '''
        
>>>>>>> c4a2f667
        self.fit(data = data)

        ## Perform a final expectation step so fit_predict results are consistent with calling
        ## fit followed by predict.
        log_resp = self.expectation(data = data)

        return np.argmax(log_resp, axis = 1)<|MERGE_RESOLUTION|>--- conflicted
+++ resolved
@@ -19,7 +19,7 @@
 
     The current implementation employs the Expectation-Maximization algorithm and uses logarithmic
     probabilities for enhanced numerical stability, i.e. in some circumstances the non-logarithmic
-    probabilities will be so small and therefore rounded to zero due to machine precision in 
+    probabilities will be so small and therefore rounded to zero due to machine precision in
     the floating point numbers.
 
     Parameters:
@@ -41,11 +41,11 @@
         are positive semi-definite at all times.
 
         covariance_type ({'full', 'tied', 'diagonal', 'spherical'}, default = 'full'):
-        Type of covariances to use for the components, i.e. whether they are fully free or 
+        Type of covariances to use for the components, i.e. whether they are fully free or
         restricted in some way.
 
-        initializtion_method ({'k-means++', 'k-means', 'random', 'random-data'}, 
-                              default = 'k-means++'): 
+        initializtion_method ({'k-means++', 'k-means', 'random', 'random-data'},
+                              default = 'k-means++'):
         Method used for generating the initial means and covariances through responsibilites:
             - k-means++: Generate the responsibilities based on data points selected using the
               k-means++ algorithm. In total a number of points equal to the number of clusters
@@ -60,13 +60,13 @@
     '''
 
 
-    def __init__(self, cluster_count: int, 
-                 max_iteration: int = 30, 
+    def __init__(self, cluster_count: int,
+                 max_iteration: int = 30,
                  tolerance: float = 1e-4,
                  covariance_regularization: float = 1e-6,
                  covariance_type: Literal['full', 'tied', 'diagonal', 'spherical'] = 'full',
                  initialization_method: Literal['k-means++', 'k-means', 'random', 'random-data'] = 'k-means++') -> None:
-        
+
         self.cluster_count: int               = cluster_count
         self.max_iteration: int               = max_iteration
         self.tolerance: float                 = tolerance
@@ -74,12 +74,12 @@
 
         if covariance_type not in ['full', 'tied', 'diagonal', 'spherical']:
             raise ValueError(f'Provided covariance type ({covariance_type}) is not supported...')
-        
+
         self.covariance_type: str = covariance_type
 
         if initialization_method not in ['k-means++', 'k-means', 'random', 'random-data']:
             raise ValueError(f'Provided initialization method ({initialization_method}) not supported.')
-        
+
         self.initialization_method: str = initialization_method
 
 
@@ -112,7 +112,7 @@
             means = np.vstack([means, next_mean])
 
         return index
-    
+
 
     def initialize(self, data: npt.NDArray[np.float_]) -> None:
         '''
@@ -127,12 +127,12 @@
         if self.sample_count < self.cluster_count:
             raise ValueError(f'Number of clusters to form ({self.cluster_count}) exceeds number of data samples({self.sample_count})...'
                              f'Reduce the number of clusters or provide additional datapoints.')
-        
+
         responsiblities = self._initialize_responsibilities(data = data)
 
         self.weights, self.means, self.covariances = self._estimate_gaussian_params(data = data, responsibilities = responsiblities)
         self.weights /= np.nansum(self.weights, keepdims = True)
-    
+
 
     def _initialize_responsibilities(self, data: npt.NDArray[np.float_]) -> npt.NDArray[np.float_]:
         '''
@@ -142,7 +142,7 @@
         Responsibilities are basically measures of the probability that a given datapoint belongs
         to a specific cluster.
         '''
-        
+
         if self.initialization_method == 'random':
             ## Initialize the distribution of responsibilities completely at random.
             responsibilities = np.random.uniform(size = (self.sample_count, self.cluster_count))
@@ -176,15 +176,15 @@
             responsibilities[np.arange(self.sample_count), labels] = 1
 
             return responsibilities
-        
+
         else:
             raise ValueError(f'Provided initialization method ({self.initialization_method}) not supported.')
 
-    
+
     def _estimate_gaussian_params(self, data: npt.NDArray[np.float_], responsibilities: npt.NDArray[np.float_])\
                                   -> tuple[npt.NDArray, npt.NDArray, npt.NDArray]:
         '''
-        Given the data and the responsibilities, estimate the parameters of the Gaussian 
+        Given the data and the responsibilities, estimate the parameters of the Gaussian
         distributions. Covariances can be determined in a few ways, depending on the user input
         chosen, i.e. full, tied, spherical, or diagonal.
         '''
@@ -198,7 +198,7 @@
         ## Estimate the covariance given the type of covariances to be used.
 
         if self.covariance_type == 'full':
-            
+
             ## In full covariances, each component has its own covariance matrix which is
             ## completely independent from the other components.
 
@@ -231,7 +231,7 @@
             covariances = average_data_sq - 2 * average_data_means + average_means_sq + self.covariance_regularization
 
             return weights, means, covariances
-        
+
         if self.covariance_type == 'spherical':
 
             ## And finally for spherical, it is similar to diagonal: each component has its own
@@ -244,10 +244,10 @@
             covariances = np.nanmean(average_data_sq - 2 * average_data_means + average_means_sq, axis = 1) + self.covariance_regularization
 
             return weights, means, covariances
-        
+
         else:
             raise ValueError(f'Provided covariance type ({self.covariance_type}) is not supported...')
-        
+
 
     def _log_prob(self, data: npt.NDArray[np.float_]) -> npt.NDArray[np.float_]:
         '''
@@ -258,30 +258,23 @@
         likelihood = np.zeros(shape = (self.sample_count, self.cluster_count))
 
         for k in range(self.cluster_count):
-<<<<<<< HEAD
             if self.covariance_type == 'full':
                 distribution = multivariate_normal(mean = self.means[k], cov = self.covariances[k])
             elif self.covariance_type in ('diagonal', 'spherical'):
                 distribution = multivariate_normal(mean = self.means[k], cov = self.covariances[k] * np.eye(self.feature_count))
-=======
-            if self.covariance_type in ['diagonal', 'spherical']:
-                distribution = multivariate_normal(mean = self.means[k], cov = self.covariances[k] * np.eye(self.feature_count))
-            if self.covariance_type == 'full':
-                distribution = multivariate_normal(mean = self.means[k], cov = self.covariances[k])
->>>>>>> c4a2f667
             else:
                 distribution = multivariate_normal(mean = self.means[k], cov = self.covariances)
 
             likelihood[:, k] = distribution.logpdf(x = data)
         return likelihood
-    
+
 
     def _log_weights(self) -> npt.NDArray[np.float_]:
         '''
         This is a convenience-function to quickly obtain the logarithm of the weights.
         '''
         return np.log(self.weights)
-    
+
 
     def _log_weighted_probs(self, data: npt.NDArray[np.float_]) -> npt.NDArray[np.float_]:
         '''
@@ -289,16 +282,13 @@
         modified by the weights of each cluster. These are not normalised, however.
         '''
         return self._log_prob(data = data) + self._log_weights()
-    
+
 
     def _log_prob_resp(self, data: npt.NDArray[np.float_]) -> npt.NDArray[np.float_]:
         '''
         Calculate the normalised weighted logarithmic probabilities, i.e. the log responsibilities.
-<<<<<<< HEAD
         These are used during the expectation process to update the probabilities of each datapoint
         belonging to a given Gaussian component.
-=======
->>>>>>> c4a2f667
         '''
 
         weighted_log_prob = self._log_weighted_probs(data = data)
@@ -306,7 +296,7 @@
 
         log_resp = weighted_log_prob - log_prob_norm
         return log_resp
-    
+
 
     def expectation(self, data: npt.NDArray[np.float_]) -> npt.NDArray[np.float_]:
         '''
@@ -314,16 +304,12 @@
         responsibilities for all the clusters.
         '''
         return self._log_prob_resp(data = data)
-    
+
 
     def maximization(self, data: npt.NDArray[np.float_], log_resp: npt.NDArray[np.float_]) -> None:
         '''
-<<<<<<< HEAD
         In the maximization step the Gaussian parameters are updated, i.e. means and covariances,
         given the newly found responsibilities during the expectation step.
-=======
-        In the maximization step the Gaussian parameters are updated, i.e. means and covariances.
->>>>>>> c4a2f667
         '''
 
         self.weights, self.means, self.covariances = self._estimate_gaussian_params(data = data, responsibilities = np.exp(log_resp))
@@ -340,11 +326,8 @@
         ## Start by initializing the weights, means, and covariances.
         self.initialize(data = data)
 
-<<<<<<< HEAD
         print(self.covariance_type)
 
-=======
->>>>>>> c4a2f667
         ## Then follows the main loop of the EM-algorithm.
         for i in range(self.max_iteration):
 
@@ -362,7 +345,6 @@
             ## Stopping criterion is calculated using the L2 norm of the difference between the
             ## means and covariances of the previous step compared to the current step.
             mean_converge = np.all(np.linalg.norm((self.means - previous_means) / previous_means, axis = 1) < self.tolerance)
-<<<<<<< HEAD
             covariance_converge = False
 
             if self.covariance_type == 'full':
@@ -376,13 +358,10 @@
 
             elif self.covariance_type == 'spherical':
                 covariance_converge = np.all((self.covariances - previous_covariances) / previous_covariances) < self.tolerance
-=======
-            covariance_converge = np.all(np.linalg.norm((self.covariances - previous_covariances) / previous_covariances, axis = (1, 2)) < self.tolerance)
->>>>>>> c4a2f667
 
             if mean_converge and covariance_converge:
                 break
-        
+
 
     def predict(self, data: npt.NDArray[np.float_]) -> npt.NDArray[np.int_]:
         '''
@@ -391,20 +370,14 @@
         the new data should not change the clustering.
         '''
         return np.argmax(self.expectation(data = data), axis = 1)
-    
+
 
     def fit_predict(self, data: npt.NDArray[np.float_]) -> npt.NDArray[np.int_]:
         '''
-<<<<<<< HEAD
         Perform the fitting and prediction in a single go, i.e. return the labels of the data given
         the Gaussian components that have been found.
         '''
 
-=======
-        Perform the fitting and prediction in a single go.
-        '''
-        
->>>>>>> c4a2f667
         self.fit(data = data)
 
         ## Perform a final expectation step so fit_predict results are consistent with calling
